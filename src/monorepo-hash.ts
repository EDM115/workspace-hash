--- conflicted
+++ resolved
@@ -664,14 +664,8 @@
       .sort()
   }
 
-<<<<<<< HEAD
-    if (debug && mode === "generate") {
-      await writeDebugFile(dir, perFileMap)
-    }
-=======
   // Determine which packages actually need hashing
   const namesToProcess = new Set<string>()
->>>>>>> 075a5c57
 
   function addWithDeps(pkgName: string): void {
     if (namesToProcess.has(pkgName)) {
@@ -723,7 +717,7 @@
       count++
       log(`\r🔄 Computing hashes (${zeroPad(count, pad)}/${total}) • ${relDir}`, true)
 
-      if (debug) {
+      if (debug && mode === "generate") {
         await writeDebugFile(dir, perFileMap)
       }
 
